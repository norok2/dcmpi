--- conflicted
+++ resolved
@@ -414,13 +414,10 @@
         allow_dir (bool): accept DICOM directories as valid
         allow_report (bool): accept DICOM reports as valid
         allow_postprocess (bool): accept DICOM post-process data as valid
-<<<<<<< HEAD
         tmp_path (str|unicode): The path for temporary extraction.
         known_methods:
-=======
         tmp_path (str): The path for temporary extraction.
         compressions:
->>>>>>> 0710c262
 
     Returns:
 
@@ -598,7 +595,7 @@
     Extract the time from 'Time' DICOM strings.
 
     Args:
-        text (str|unicode): The input string.
+        text (str): The input string.
 
     Returns:
         tm_struct (time.struct_time): The date information.
