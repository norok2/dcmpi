--- conflicted
+++ resolved
@@ -75,8 +75,6 @@
 from dcmpi import VERB_LVL
 from dcmpi import D_VERB_LVL
 
-# todo: VERY IMPORTANT: refactor all get_* to use imported DICOM
-
 # ======================================================================
 # :: General-purposes constants
 EXT = {
@@ -84,7 +82,7 @@
     'txt': 'txt',
     'json': 'json',
     'dcm': 'ima',  # DICOM image
-    'dcr': 'sr',  # DICOM get_report
+    'dcr': 'sr',  # DICOM report
     'niz': 'nii.gz',
     'nii': 'nii'
 }
@@ -107,8 +105,8 @@
     'info': 'info',
     'meta': 'meta',
     'prot': 'prot',
-    'get_report': 'get_report',
-    'get_backup': 'dcm',}
+    'report': 'report',
+    'backup': 'dcm',}
 
 # DICOM indexes
 DCM_ID = {
@@ -188,7 +186,11 @@
 
 
 # ======================================================================
-def execute(cmd, get_pipes=True, dry=False, verbose=D_VERB_LVL):
+def execute(
+        cmd,
+        get_pipes=True,
+        dry=False,
+        verbose=D_VERB_LVL):
     """
     Execute command and retrieve/print output at the end of execution.
 
@@ -370,11 +372,7 @@
         # check if it is a DICOM dir.
         is_dir = True if 'DirectoryRecordSequence' in dcm else False
         if is_dir and not allow_dir:
-<<<<<<< HEAD
-            raise
-=======
             raise StopIteration
->>>>>>> fd686cb9
         # check if it is a DICOM get_report
         is_report = True if 'PixelData' not in dcm else False
         if is_report and not allow_report:
