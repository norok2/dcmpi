#!/usr/bin/env python
# -*- coding: utf-8 -*-
"""
Extract and preprocess DICOM files.
"""

# ======================================================================
# :: Future Imports
from __future__ import division
from __future__ import absolute_import
from __future__ import print_function
from __future__ import unicode_literals

# ======================================================================
# :: Python Standard Library Imports
import os  # Miscellaneous operating system interfaces
import sys  # System-specific parameters and functions
# import shutil  # High-level file operations
import platform  # Access to underlying platform’s identifying data
# import math  # Mathematical functions
import time  # Time access and conversions
import datetime  # Basic date and time types
# import re  # Regular expression operations
# import operator  # Standard operators as functions
# import collections  # High-performance container datatypes
import argparse  # Parser for command-line options, arguments and subcommands
# import itertools  # Functions creating iterators for efficient looping
# import functools  # Higher-order functions and operations on callable objects
# import subprocess  # Subprocess management
# import multiprocessing  # Process-based parallelism
# import csv  # CSV File Reading and Writing [CSV: Comma-Separated Values]
import json  # JSON encoder and decoder [JSON: JavaScript Object Notation]

# Python interface to Tcl/Tk
try:
    import tkinter as tk
    import tkinter.ttk as ttk
    import tkinter.messagebox as messagebox
    import tkinter.filedialog as filedialog
except ImportError:
    import Tkinter as tk
    import ttk
    import tkMessageBox as messagebox
    import tkFileDialog as filedialog

# Configuration file parser
try:
    import configparser
except ImportError:
    import ConfigParser as configparser

# :: External Imports
# import numpy as np  # NumPy (multidimensional numerical arrays library)
# import scipy as sp  # SciPy (signal and image processing library)
# import matplotlib as mpl  # Matplotlib (2D/3D plotting library)
# import sympy as sym  # SymPy (symbolic CAS library)
# import PIL  # Python Image Library (image manipulation toolkit)
# import SimpleITK as sitk  # Image ToolKit Wrapper
# import nibabel as nib  # NiBabel (NeuroImaging I/O Library)
# import nipy  # NiPy (NeuroImaging in Python)
# import nipype  # NiPype (NiPy Pipelines and Interfaces)
# import dicom as pydcm  # PyDicom (Read, modify and write DICOM files.)
# import PySide  # PySide (Python QT bindings)
import appdirs

# :: External Imports Submodules
# import matplotlib.pyplot as plt  # Matplotlib's pyplot: MATLAB-like syntax
# import mayavi.mlab as mlab  # Mayavi's mlab: MATLAB-like syntax
# import scipy.optimize  # SciPy: Optimization Algorithms
# import scipy.integrate  # SciPy: Integrations facilities
# import scipy.constants  # SciPy: Mathematal and Physical Constants
# import scipy.ndimage  # SciPy: ND-image Manipulation

# :: Local Imports
from dcmpi.do_import_sources import do_import_sources
from dcmpi.do_sorting import sorting
from dcmpi.dcmpi_cli import dcmpi_cli
from dcmpi.get_nifti import get_nifti
from dcmpi.get_info import get_info
from dcmpi.get_prot import get_prot
from dcmpi.get_meta import get_meta
from dcmpi.backup import backup
from dcmpi.report import report
import dcmpi.common as dpc
from dcmpi import INFO
from dcmpi import VERB_LVL, D_VERB_LVL
from dcmpi import msg, dbg

# ======================================================================
DIRS = appdirs.AppDirs(INFO['name'], INFO['author'])
CFG_FILENAME = os.path.splitext(os.path.basename(__file__))[0] + '.json'
CFG_DIRPATHS = (
    os.path.dirname(__file__),
    DIRS.user_config_dir,
    os.getenv('HOME'),
    DIRS.site_config_dir)


# ======================================================================
def default_config(
        cfg_filepath=CFG_FILENAME):
    """

    Args:
        cfg_filepath ():

    Returns:

    """
    cfg = {
        'input_dirs': os.getenv('HOME'),
        'output_dir': os.getenv('HOME'),
        'output_subpath': '{study}/{name}_{date}_{time}_{sys}/dcm',
    }
    save_config(cfg, cfg_filepath)

# ======================================================================
def load_config(
        cfg_filepath=CFG_FILENAME):
    """

    Args:
        cfg_filepath ():

    Returns:

    """
    cfg = {}
    if os.path.exists(cfg_filepath):
        msg('Load configuration from `{}`.'.format(cfg_filepath))
        with open(cfg_filepath, 'r') as cfg_file:
            cfg = json.load(cfg_file)
    return cfg


# ======================================================================
def save_config(
        config,
        cfg_filepath=CFG_FILENAME):
    """

    Args:
        config ():
        cfg_filepath ():

    Returns:

    """
    msg('Save configuration from `{}`.'.format(cfg_filepath))
    dirpath = os.path.dirname(cfg_filepath)
    if not os.path.isdir(dirpath):
        os.makedirs(dirpath)
    with open(cfg_filepath, 'w') as cfg_file:
        json.dump(config, cfg_file, sort_keys=True, indent=4)


# ======================================================================
class Spinbox(tk.Spinbox):
    def __init__(self, *args, **kwargs):
        tk.Spinbox.__init__(self, *args, **kwargs)
        self.bind('<MouseWheel>', self.mouseWheel)
        self.bind('<Button-4>', self.mouseWheel)
        self.bind('<Button-5>', self.mouseWheel)

    def mouseWheel(self, event):
        if event.num == 5 or event.delta == -120:
            self.invoke('buttondown')
        elif event.num == 4 or event.delta == 120:
            self.invoke('buttonup')


# ======================================================================
class Main(ttk.Frame):
    def __init__(self, parent, args):
        # get config data
        for dirpath in CFG_DIRPATHS:
            self.cfg_filepath = os.path.join(dirpath, args.config)
            self.cfg = load_config(self.cfg_filepath)
            if self.cfg:
                break
        if not self.cfg:
            self.cfg_filepath = os.path.join(
                DIRS.user_config_dir, CFG_FILENAME)
            self.cfg = default_config()

        self.actions = [
            ('do_import_sources', 'Import Sources', True, None),
            ('sorting', 'Sort DICOM', True, None),
            ('get_nifti', 'Get NIfTI images', True, dpc.ID['nifti']),
            ('get_meta', 'Get metadata', True, dpc.ID['meta']),
            ('get_prot', 'Get protocol', True, dpc.ID['prot']),
            ('get_info', 'Get information', True, dpc.ID['info']),
            ('report', 'Create Report', True, dpc.ID['report']),
            ('backup', 'Backup DICOM Sources', True, dpc.ID['backup']),
        ]
        self.options = [
            ('Force', bool, False, None),
            ('Verbosity', int, D_VERB_LVL,
             (VERB_LVL['none'], VERB_LVL['debug'])),
        ]

        # :: initialization of the UI
        ttk.Frame.__init__(self, parent)
        self.parent = parent
        self.parent.title('DCMPI: DICOM Preprocessing Interface')
        self.parent.protocol('WM_DELETE_WINDOW', self.onClose)

        self.style = ttk.Style()
        # print(self.style.theme_names())
        self.style.theme_use('default')
        self.pack(fill=tk.BOTH, expand=True)

        self.frmMain = ttk.Frame(self)
        self.frmMain.pack(fill=tk.BOTH, padx=8, pady=8, expand=True)
        self.lblSpacers = []

        # left frame
        self.frmLeft = ttk.Frame(self.frmMain)
        self.frmLeft.pack(
            side=tk.LEFT, fill=tk.BOTH, padx=4, pady=4, expand=True)

        self.frmInput = ttk.Frame(self.frmLeft)
        self.frmInput.pack(
            side=tk.TOP, fill=tk.BOTH, padx=4, pady=4, expand=True)
        self.lblInput = ttk.Label(self.frmInput, text='Input')
        self.lblInput.pack(padx=1, pady=1)
        self.trvInput = ttk.Treeview(self.frmInput, show='tree', height=4)
        self.trvInput.bind('<Double-Button>', self.btnAdd_onClicked)
        self.trvInput.pack(fill=tk.BOTH, padx=1, pady=1, expand=True)
        self.btnImport = ttk.Button(
            self.frmInput, text='Import', compound=tk.LEFT,
            command=self.btnImport_onClicked)
        self.btnImport.pack(side=tk.LEFT, padx=4, pady=4)
        self.btnExport = ttk.Button(
            self.frmInput, text='Export', compound=tk.LEFT,
            command=self.btnExport_onClicked)
        self.btnExport.pack(side=tk.LEFT, padx=4, pady=4)
        spacer = ttk.Label(self.frmInput)
        spacer.pack(side=tk.LEFT, anchor='e', expand=True)
        self.lblSpacers.append(spacer)
        self.btnAdd = ttk.Button(
            self.frmInput, text='Add', compound=tk.LEFT,
            command=self.btnAdd_onClicked)
        self.btnAdd.pack(side=tk.LEFT, anchor='e', padx=4, pady=4)
        self.btnRemove = ttk.Button(
            self.frmInput, text='Remove', compound=tk.LEFT,
            command=self.btnRemove_onClicked)
        self.btnRemove.pack(side=tk.LEFT, anchor='e', padx=4, pady=4)
        self.btnClear = ttk.Button(
            self.frmInput, text='Clear', compound=tk.LEFT,
            command=self.btnClear_onClicked)
        self.btnClear.pack(side=tk.LEFT, anchor='e', padx=4, pady=4)

        self.frmOutput = ttk.Frame(self.frmLeft)
        self.frmOutput.pack(fill=tk.X, padx=4, pady=4)
        self.lblOutput = ttk.Label(self.frmOutput, text='Output')
        self.lblOutput.pack(side=tk.TOP, padx=1, pady=1)

        self.frmPath = ttk.Frame(self.frmOutput)
        self.frmPath.pack(fill=tk.X, expand=True)
        self.lblPath = ttk.Label(self.frmPath, text='Path', width=8)
        self.lblPath.pack(side=tk.LEFT, fill=tk.X, padx=1, pady=1)
        self.entPath = ttk.Entry(self.frmPath)
        self.entPath.insert(0, self.cfg['output_dir'])
        self.entPath.bind('<Double-Button>', self.entPath_onClicked)
        self.entPath.pack(
            side=tk.LEFT, fill=tk.X, padx=1, pady=1, expand=True)

        self.frmSubpath = ttk.Frame(self.frmOutput)
        self.frmSubpath.pack(fill=tk.X, expand=True)
        self.lblSubpath = ttk.Label(self.frmSubpath, text='Subpath', width=8)
        self.lblSubpath.pack(side=tk.LEFT, fill=tk.X, padx=1, pady=1)
        self.entSubpath = ttk.Entry(self.frmSubpath)
        self.entSubpath.insert(0, self.cfg['output_subpath'])
        self.entSubpath.pack(
            side=tk.LEFT, fill=tk.X, padx=1, pady=1, expand=True)

        # right frame
        self.frmRight = ttk.Frame(self.frmMain)
        self.frmRight.pack(side=tk.RIGHT, fill=tk.BOTH, padx=4, pady=4)

        self.lblActions = ttk.Label(self.frmRight, text='Actions')
        self.lblActions.pack(padx=1, pady=1)
        self.chkActions = []
        for i, (id_name, name, default, subdir) in enumerate(self.actions):
            checkbox = ttk.Checkbutton(self.frmRight, text=name)
            checkbox.pack(fill=tk.X, padx=1, pady=1)
            if default:
                checkbox.state(['selected'])
            if id_name == 'do_import_sources':
                checkbox.config(command=self.chkActionImport_stateChanged)
            self.chkActions.append(checkbox)
        self.chkActionImport_stateChanged()

        self.lblOptions = ttk.Label(self.frmRight, text='Options')
        self.lblOptions.pack(padx=1, pady=1)
        self.wdgtOptions = []
        for i, (name, val_type, default, extra) in enumerate(self.options):
            if val_type == bool:
                checkbox = ttk.Checkbutton(self.frmRight, text=name)
                checkbox.pack(fill=tk.X, padx=1, pady=1)
                if default:
                    checkbox.state(['selected'])
                self.wdgtOptions.append((checkbox,))
            elif val_type == int:
                frame = ttk.Frame(self.frmRight)
                frame.pack(fill=tk.X, padx=1, pady=1)
                label = ttk.Label(frame, text=name)
                label.pack(side=tk.LEFT, fill=tk.X, padx=1, pady=1)
                spinbox = Spinbox(frame, from_=extra[0], to=extra[1], width=3)
                while not spinbox.get() == str(default):
                    spinbox.invoke('buttonup')
                spinbox.pack(
                    side=tk.LEFT, fill=tk.X, padx=1, pady=1, expand=True)
                self.wdgtOptions.append((frame, label, spinbox))

        self.frmButtons = ttk.Frame(self.frmRight)
        self.frmButtons.pack(side=tk.BOTTOM, padx=4, pady=4)
        spacer = ttk.Label(self.frmButtons)
        spacer.pack(side=tk.LEFT, anchor='e', expand=True)
        self.lblSpacers.append(spacer)
        self.btnRun = ttk.Button(
            self.frmButtons, text='Run', compound=tk.LEFT,
            command=self.btnRun_onClicked)
        self.btnRun.pack(side=tk.LEFT, padx=4, pady=4)
        self.btnClose = ttk.Button(
            self.frmButtons, text='Close', compound=tk.LEFT,
            command=self.onClose)
        self.btnClose.pack(side=tk.LEFT, padx=4, pady=4)

    def get_config_from_ui(self):
        """Get the config information from the UI"""
        cfg = {
            'input_dirs': [
                self.trvInput.item(child, 'text')
                for child in self.trvInput.get_children('')],
            'output_dir': self.entPath.get(),
            'output_subpath': self.entSubpath.get(),
        }
        return cfg

    def btnRun_onClicked(self, event=None):
        """Action on Click Button Run"""
        # TODO: redirect stdout to log box
        # TODO: run as a separate process (eventually in parallel?)
        tot_begin = time.time()
        # extract options
        force = 'selected' in self.wdgtOptions[0][0].state()
        msg('Force: {}'.format(force))
        verbose = int(self.wdgtOptions[1][2].get())
        msg('Verb.: {}'.format(verbose))
        subpath = self.entSubpath.get()
        msg('Subpath: {}'.format(subpath))
        if not subpath:
            subpath = 'DICOM_TEMP'
        in_dirpaths = [
            self.trvInput.item(child, 'text')
            for child in self.trvInput.get_children('')]
        for in_dirpath in in_dirpaths:
            part_begin = time.time()
            # extract input filepaths
            msg('Input: {}'.format(in_dirpath), verbose)
            # extract output filepath
            out_dirpath = self.entPath.get()
            msg('Output: {}'.format(out_dirpath), verbose)
            # core actions (import and sort)
            if 'selected' in self.chkActions[0].state():
                print(in_dirpath, out_dirpath, subpath, force, verbose)
                dcm_dirpaths = do_import_sources(
                    in_dirpath, out_dirpath, False, subpath, force, verbose)
            else:
                dcm_dirpaths = [in_dirpath]
            for dcm_dirpath in dcm_dirpaths:
                base_dirpath = os.path.dirname(dcm_dirpath)
                if 'selected' in self.chkActions[1].state():
                    sorting(
                        dcm_dirpath,
                        dpc.D_SUMMARY + '.' + dpc.EXT['json'],
                        force, verbose)
                # optional actions
                actions = [
                    (a, x[3])
                    for x, c, a in zip(self.actions[2:], self.chkActions[2:],
                                       dpc.D_ACTIONS)
                    if 'selecte' in c.state()]
                msg(actions)
                for action, subdir in actions:
                    if action[0] == 'report':
                        i_dirpath = os.path.join(
                            base_dirpath, self.actions[5][3])
                    else:
                        i_dirpath = dcm_dirpath
                    o_dirpath = os.path.join(base_dirpath, subdir)
                    if verbose >= VERB_LVL['low']:
                        print('II:  input dir: {}'.format(i_dirpath))
                        print('II: output dir: {}'.format(o_dirpath))
                    func, params = action
                    func = globals()[func]
                    params = [
                        (vars()[par[2:]]
                         if str(par).startswith('::') else par)
                        for par in params]
                    if verbose >= VERB_LVL['low']:
                        print('DBG: {} {}'.format(func, params))
                    func(*params, force=force, verbose=verbose)
            part_end = time.time()
            if verbose > VERB_LVL['none']:
                print('TotExecTime:\t{}\n'.format(
                    datetime.timedelta(0, part_end - part_begin)))
        tot_end = time.time()
        if verbose > VERB_LVL['none']:
            print('TotExecTime:\t{}'.format(
                datetime.timedelta(0, tot_end - tot_begin)))

    def btnImport_onClicked(self, event=None):
        """Action on Click Button Import"""
        title = '{} {} List'.format(
            self.btnImport.cget('text'), self.lblInput.cget('text'))
        in_filepath = filedialog.askopenfilename(
            parent=self, title=title, defaultextension='.json', initialdir='.',
            filetypes=[('JSON Files', '*.json')])
        if in_filepath:
            try:
                with open(in_filepath, 'r') as in_file:
                    targets = json.load(in_file)
                for target in targets:
                    self.trvInput.insert('', tk.END, text=target)
            except ValueError:
                title = self.btnImport.cget('text') + ' Failed'
                msg = 'Could not import input list from `{}`'.format(
                    in_filepath)
                messagebox.showerror(title=title, message=msg)

    def btnExport_onClicked(self, event=None):
        """Action on Click Button Export"""
        title = '{} {} List'.format(
            self.btnExport.cget('text'), self.lblInput.cget('text'))
        out_filepath = filedialog.asksaveasfilename(
            parent=self, title=title, defaultextension='.json', initialdir='.',
            filetypes=[('JSON Files', '*.json')], confirmoverwrite=True)
        if out_filepath:
            targets = [
                self.trvInput.item(child, 'text')
                for child in self.trvInput.get_children('')]
            if not targets:
                title = self.btnExport.cget('text')
                msg = 'Empty {} list.'.format(self.lblInput.cget('text')) + \
                      'Do you want to proceedporting?'
                proceed = messagebox.askyesno(title=title, message=msg)
            else:
                proceed = True
            if proceed:
                with open(out_filepath, 'w') as out_file:
                    json.dump(targets, out_file, sort_keys=True, indent=4)

    def btnAdd_onClicked(self, event=None):
        """Action on Click Button Add"""
        title = self.btnAdd.cget('text') + ' ' + self.lblInput.cget('text')
        target = filedialog.askdirectory(
            parent=self, title=title, initialdir=self.cfg['input_dir'],
            mustexist=True)
        targets = [
            self.trvInput.item(child, 'text')
            for child in self.trvInput.get_children('')]
        if target and target not in targets:
            self.trvInput.insert('', tk.END, text=target)
        return target

    def btnRemove_onClicked(self, event=None):
        """Action on Click Button Remove"""
        selected = self.trvInput.selection()
        for item in selected:
            self.trvInput.delete(item)

    def btnClear_onClicked(self, event=None):
        """Action on Click Button Clear"""
        items = self.trvInput.get_children('')
        for item in items:
            self.trvInput.delete(item)

    def entPath_onClicked(self, event=None):
        """Action on Click Text Output"""
        title = self.lblOutput.cget('text') + ' ' + self.lblPath.cget('text')
        target = filedialog.askdirectory(
            parent=self, title=title, initialdir=self.cfg['output_dir'],
            mustexist=True)
        if target:
            # self.entPath.config(state='enabled')
            self.entPath.delete(0, tk.END)
            self.entPath.insert(0, target)
            # self.entPath.config(state='readonly')
        return target

    def chkActionImport_stateChanged(self, event=None):
        """Action on Change Checkbox Import"""
        is_import = 'selected' in self.chkActions[0].state()
        self.entSubpath['state'] = 'enabled' if is_import else 'disabled'
        self.chkActions[1]['state'] = \
            'enabled' if not is_import else 'disabled'
        if is_import:
            self.chkActions[1].state(['selected'])

    def onClose(self, event=None):
        save_config(self.get_config_from_ui(), self.cfg_filepath)
        if messagebox.askokcancel('Quit', 'Are you sure you want to quit?'):
            self.parent.destroy()


# ======================================================================
def handle_arg():
    """
    Handle command-line application arguments.
    """
    # :: Create Argument Parser
    arg_parser = argparse.ArgumentParser(
        description=__doc__,
        epilog='v.{} - {}\n{}'.format(
            INFO['version'], INFO['author'], INFO['license']),
        formatter_class=argparse.RawDescriptionHelpFormatter)
    # :: Add POSIX standard arguments
    arg_parser.add_argument(
        '--ver', '--version',
        version='%(prog)s - ver. {}\n{}\n{} {}\n{}'.format(
            INFO['version'],
            next(line for line in __doc__.splitlines() if line),
            INFO['copyright'], INFO['author'], INFO['notice']),
        action='version')
    arg_parser.add_argument(
        '-v', '--verbose',
        action='count', default=D_VERB_LVL,
        help='increase the level of verbosity [%(default)s]')
    # :: Add additional arguments
    arg_parser.add_argument(
        '-f', '--force',
        action='store_true',
        help='force new processing [%(default)s]')
    arg_parser.add_argument(
        '-c', '--config', metavar='FILE',
        default=CFG_FILENAME,
        help='specify configuration file name/path [%(default)s]')
    return arg_parser


# ======================================================================
def main():
    # :: handle program parameters
    arg_parser = handle_arg()
    args = arg_parser.parse_args()
    # :: print debug info
    if args.verbose == VERB_LVL['debug']:
        arg_parser.print_help()
        print()
        print('II:', 'Parsed Arguments:', args)
    print(__doc__)
    begin_time = time.time()

    root = tk.Tk()
<<<<<<< HEAD
    # win = {'w': 760, 'h': 460}
    # screen = {
    #     'w': root.winfo_screenwidth(), 'h': root.winfo_screenheight()}
    # left = screen['w'] // 2 - win['w'] // 2
    # top = screen['h'] // 2 - win['h'] // 2
    # root.geometry(
    #     '{w:d}x{h:d}+{l:d}+{t:d}'.format(l=left, t=top, **win))
    app = Main(root)
=======
    app = Main(root, args)
>>>>>>> a4d80ab2
    root.mainloop()

    end_time = time.time()
    print('ExecTime: ', datetime.timedelta(0, end_time - begin_time))


# ======================================================================
if __name__ == '__main__':
    main()<|MERGE_RESOLUTION|>--- conflicted
+++ resolved
@@ -61,7 +61,6 @@
 # import nipype  # NiPype (NiPy Pipelines and Interfaces)
 # import dicom as pydcm  # PyDicom (Read, modify and write DICOM files.)
 # import PySide  # PySide (Python QT bindings)
-import appdirs
 
 # :: External Imports Submodules
 # import matplotlib.pyplot as plt  # Matplotlib's pyplot: MATLAB-like syntax
@@ -555,7 +554,6 @@
     begin_time = time.time()
 
     root = tk.Tk()
-<<<<<<< HEAD
     # win = {'w': 760, 'h': 460}
     # screen = {
     #     'w': root.winfo_screenwidth(), 'h': root.winfo_screenheight()}
@@ -563,10 +561,7 @@
     # top = screen['h'] // 2 - win['h'] // 2
     # root.geometry(
     #     '{w:d}x{h:d}+{l:d}+{t:d}'.format(l=left, t=top, **win))
-    app = Main(root)
-=======
     app = Main(root, args)
->>>>>>> a4d80ab2
     root.mainloop()
 
     end_time = time.time()
