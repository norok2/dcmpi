--- conflicted
+++ resolved
@@ -98,12 +98,9 @@
         subpath (str|unicode): Extra subpath to append to output dirpath.
             Extract and interpret fields from DICOM, according to field
             specifications: <field::format>.
-<<<<<<< HEAD
+            For more information on accepted syntax, see `utl.fill_from_dicom`.
             For more information on accepted syntax, see `dpc.fill_from_dicom`.
         extra_subpath (str|unicode):
-=======
-            For more information on accepted syntax, see `utl.fill_from_dicom`.
->>>>>>> 959d7411
         force (bool): Force new processing.
         verbose (int): Set level of verbosity.
 
@@ -111,16 +108,13 @@
         dcm_dirpaths : str set
         Paths to directories containing DICOM files separated by session.
 
-<<<<<<< HEAD
     See Also:
         dpc.fill_from_dicom,
         dpc.find_a_dicom
-=======
     See Also
     ========
     utl.fill_from_dicom, utl.find_a_dicom
 
->>>>>>> 959d7411
     """
 
     def get_filepaths(dirpath):
